--- conflicted
+++ resolved
@@ -53,11 +53,7 @@
 
 def sdp_sort(f, O):
     """Sort terms in `f` using the given monomial order `O`. """
-<<<<<<< HEAD
-    return sorted(f, key=lambda (m, _): O(m), reverse=True)
-=======
     return sorted(f, key=lambda term: O(term[0]), reverse=True)
->>>>>>> c9470ac4
 
 def sdp_strip(f):
     """Remove terms with zero coefficients from `f` in `K[X]`. """
@@ -414,13 +410,6 @@
         return q
     else:
         raise ExactQuotientFailed(f, g)
-<<<<<<< HEAD
-
-def sdp_exquo(f, g, u, O, K):
-    """Returns exact polynomial quotient in `K[x]`. """
-    return sdp_div(f, g, u, O, K)[0]
-=======
->>>>>>> c9470ac4
 
 def sdp_lcm(f, g, u, O, K):
     """
@@ -497,18 +486,9 @@
     else:
         return sdp_monic(h, K)
 
-<<<<<<< HEAD
-def sdp_groebner(F, u, O, K, monic=True):
-    """Computes Groebner basis for a set of polynomials in `K[X]`.
-
-       Given a set of multivariate polynomials `F`, finds another
-       set `G`, such that Ideal `F = Ideal G` and `G` is a reduced
-       Groebner basis.
-=======
 def sdp_groebner(f, u, O, K, gens='', verbose=False):
     """
     Computes Groebner basis for a set of polynomials in `K[X]`.
->>>>>>> c9470ac4
 
     Given a set of multivariate polynomials `F`, finds another
     set `G`, such that Ideal `F = Ideal G` and `G` is a reduced
@@ -548,16 +528,6 @@
     """
     if not K.has_Field:
         raise DomainError("can't compute a Groebner basis over %s" % K)
-<<<<<<< HEAD
-
-    F = [ f for f in F if f ]
-
-    if not F:
-        return []
-
-    R, P, G, B, I = set(), set(), set(), {}, {}
-=======
->>>>>>> c9470ac4
 
     def select(P):
         # select the pair with minimum LCM(LM(f), LM(g))
@@ -635,14 +605,8 @@
 
         B_new |= E
 
-<<<<<<< HEAD
-        for l, N in B.iteritems():
-            if cmp(O(M), O(N)) == 1:
-                k, M = l, N
-=======
         # filter polynomials
         G_new = set()
->>>>>>> c9470ac4
 
         while G:
             ig = G.pop()
@@ -722,14 +686,6 @@
 
     Gr = [sdp_monic(list(f[ig]), K) for ig in Gr]
 
-<<<<<<< HEAD
-    if not monic:
-        basis = [ F[g] for g in G ]
-    else:
-        basis = [ sdp_monic(F[g], K) for g in G ]
-
-    return sorted(basis, key=lambda f: O(sdp_LM(f, u)), reverse=True)
-=======
     # order according to the monomial ordering
     Gr = sorted(Gr, key=lambda f: O(sdp_LM(f, u)), reverse=True)
 
@@ -782,4 +738,3 @@
     s2 = sdp_mul_term(p2, (m2, K.one), u, O, K)
     s = sdp_sub(s1, s2, u, O, K)
     return s
->>>>>>> c9470ac4
