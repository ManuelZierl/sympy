<<<<<<< HEAD
from sympy.core.compatibility import range
from sympy import (meijerg, I, S, integrate, Integral, oo, gamma,
=======
from sympy import (meijerg, I, S, integrate, Integral, oo, gamma, cosh,
>>>>>>> c179b517
                   hyperexpand, exp, simplify, sqrt, pi, erf, sin, cos,
                   exp_polar, polygamma, hyper, log, expand_func)
from sympy.integrals.meijerint import (_rewrite_single, _rewrite1,
         meijerint_indefinite, _inflate_g, _create_lookup_table,
         meijerint_definite, meijerint_inversion)
from sympy.utilities import default_sort_key
from sympy.utilities.randtest import (verify_numerically,
         random_complex_number as randcplx)
from sympy.abc import x, y, a, b, c, d, s, t, z


def test_rewrite_single():
    def t(expr, c, m):
        e = _rewrite_single(meijerg([a], [b], [c], [d], expr), x)
        assert e is not None
        assert isinstance(e[0][0][2], meijerg)
        assert e[0][0][2].argument.as_coeff_mul(x) == (c, (m,))

    def tn(expr):
        assert _rewrite_single(meijerg([a], [b], [c], [d], expr), x) is None

    t(x, 1, x)
    t(x**2, 1, x**2)
    t(x**2 + y*x**2, y + 1, x**2)
    tn(x**2 + x)
    tn(x**y)

    def u(expr, x):
        from sympy import Add, exp, exp_polar
        r = _rewrite_single(expr, x)
        e = Add(*[res[0]*res[2] for res in r[0]]).replace(
            exp_polar, exp)  # XXX Hack?
        assert verify_numerically(e, expr, x)

    u(exp(-x)*sin(x), x)

    # The following has stopped working because hyperexpand changed slightly.
    # It is probably not worth fixing
    #u(exp(-x)*sin(x)*cos(x), x)

    # This one cannot be done numerically, since it comes out as a g-function
    # of argument 4*pi
    # NOTE This also tests a bug in inverse mellin transform (which used to
    #      turn exp(4*pi*I*t) into a factor of exp(4*pi*I)**t instead of
    #      exp_polar).
    #u(exp(x)*sin(x), x)
    assert _rewrite_single(exp(x)*sin(x), x) == \
        ([(-sqrt(2)/(2*sqrt(pi)), 0,
           meijerg(((-S(1)/2, 0, S(1)/4, S(1)/2, S(3)/4), (1,)),
                   ((), (-S(1)/2, 0)), 64*exp_polar(-4*I*pi)/x**4))], True)


def test_rewrite1():
    assert _rewrite1(x**3*meijerg([a], [b], [c], [d], x**2 + y*x**2)*5, x) == \
        (5, x**3, [(1, 0, meijerg([a], [b], [c], [d], x**2*(y + 1)))], True)


def test_meijerint_indefinite_numerically():
    def t(fac, arg):
        g = meijerg([a], [b], [c], [d], arg)*fac
        subs = {a: randcplx()/10, b: randcplx()/10 + I,
                c: randcplx(), d: randcplx()}
        integral = meijerint_indefinite(g, x)
        assert integral is not None
        assert verify_numerically(g.subs(subs), integral.diff(x).subs(subs), x)
    t(1, x)
    t(2, x)
    t(1, 2*x)
    t(1, x**2)
    t(5, x**S('3/2'))
    t(x**3, x)
    t(3*x**S('3/2'), 4*x**S('7/3'))


def test_meijerint_definite():
    v, b = meijerint_definite(x, x, 0, 0)
    assert v.is_zero and b is True
    v, b = meijerint_definite(x, x, oo, oo)
    assert v.is_zero and b is True


def test_inflate():
    subs = {a: randcplx()/10, b: randcplx()/10 + I, c: randcplx(),
            d: randcplx(), y: randcplx()/10}

    def t(a, b, arg, n):
        from sympy import Mul
        m1 = meijerg(a, b, arg)
        m2 = Mul(*_inflate_g(m1, n))
        # NOTE: (the random number)**9 must still be on the principal sheet.
        # Thus make b&d small to create random numbers of small imaginary part.
        return verify_numerically(m1.subs(subs), m2.subs(subs), x, b=0.1, d=-0.1)
    assert t([[a], [b]], [[c], [d]], x, 3)
    assert t([[a, y], [b]], [[c], [d]], x, 3)
    assert t([[a], [b]], [[c, y], [d]], 2*x**3, 3)


def test_recursive():
    from sympy import symbols
    a, b, c = symbols('a b c', positive=True)
    r = exp(-(x - a)**2)*exp(-(x - b)**2)
    e = integrate(r, (x, 0, oo), meijerg=True)
    assert simplify(e.expand()) == (
        sqrt(2)*sqrt(pi)*(
        (erf(sqrt(2)*(a + b)/2) + 1)*exp(-a**2/2 + a*b - b**2/2))/4)
    e = integrate(exp(-(x - a)**2)*exp(-(x - b)**2)*exp(c*x), (x, 0, oo), meijerg=True)
    assert simplify(e) == (
        sqrt(2)*sqrt(pi)*(erf(sqrt(2)*(2*a + 2*b + c)/4) + 1)*exp(-a**2 - b**2
        + (2*a + 2*b + c)**2/8)/4)
    assert simplify(integrate(exp(-(x - a - b - c)**2), (x, 0, oo), meijerg=True)) == \
        sqrt(pi)/2*(1 + erf(a + b + c))
    assert simplify(integrate(exp(-(x + a + b + c)**2), (x, 0, oo), meijerg=True)) == \
        sqrt(pi)/2*(1 - erf(a + b + c))


def test_meijerint():
    from sympy import symbols, expand, arg
    s, t, mu = symbols('s t mu', real=True)
    assert integrate(meijerg([], [], [0], [], s*t)
                     *meijerg([], [], [mu/2], [-mu/2], t**2/4),
                     (t, 0, oo)).is_Piecewise
    s = symbols('s', positive=True)
    assert integrate(x**s*meijerg([[], []], [[0], []], x), (x, 0, oo)) == \
        gamma(s + 1)
    assert integrate(x**s*meijerg([[], []], [[0], []], x), (x, 0, oo),
                     meijerg=True) == gamma(s + 1)
    assert isinstance(integrate(x**s*meijerg([[], []], [[0], []], x),
                                (x, 0, oo), meijerg=False),
                      Integral)

    assert meijerint_indefinite(exp(x), x) == exp(x)

    # TODO what simplifications should be done automatically?
    # This tests "extra case" for antecedents_1.
    a, b = symbols('a b', positive=True)
    assert simplify(meijerint_definite(x**a, x, 0, b)[0]) == \
        b**(a + 1)/(a + 1)

    # This tests various conditions and expansions:
    meijerint_definite((x + 1)**3*exp(-x), x, 0, oo) == (16, True)

    # Again, how about simplifications?
    sigma, mu = symbols('sigma mu', positive=True)
    i, c = meijerint_definite(exp(-((x - mu)/(2*sigma))**2), x, 0, oo)
    assert simplify(i) == sqrt(pi)*sigma*(erf(mu/(2*sigma)) + 1)
    assert c == True

    i, _ = meijerint_definite(exp(-mu*x)*exp(sigma*x), x, 0, oo)
    # TODO it would be nice to test the condition
    assert simplify(i) == 1/(mu - sigma)

    # Test substitutions to change limits
    assert meijerint_definite(exp(x), x, -oo, 2) == (exp(2), True)
    assert expand(meijerint_definite(exp(x), x, 0, I)[0]) == exp(I) - 1
    assert expand(meijerint_definite(exp(-x), x, 0, x)[0]) == \
        1 - exp(-exp(I*arg(x))*abs(x))

    # Test -oo to oo
    assert meijerint_definite(exp(-x**2), x, -oo, oo) == (sqrt(pi), True)
    assert meijerint_definite(exp(-abs(x)), x, -oo, oo) == (2, True)
    assert meijerint_definite(exp(-(2*x - 3)**2), x, -oo, oo) == \
        (sqrt(pi)/2, True)
    assert meijerint_definite(exp(-abs(2*x - 3)), x, -oo, oo) == (1, True)
    assert meijerint_definite(exp(-((x - mu)/sigma)**2/2)/sqrt(2*pi*sigma**2),
                              x, -oo, oo) == (1, True)

    # Test one of the extra conditions for 2 g-functinos
    assert meijerint_definite(exp(-x)*sin(x), x, 0, oo) == (S(1)/2, True)

    # Test a bug
    def res(n):
        return (1/(1 + x**2)).diff(x, n).subs(x, 1)*(-1)**n
    for n in range(6):
        assert integrate(exp(-x)*sin(x)*x**n, (x, 0, oo), meijerg=True) == \
            res(n)

    # This used to test trigexpand... now it is done by linear substitution
    assert simplify(integrate(exp(-x)*sin(x + a), (x, 0, oo), meijerg=True)
                    ) == sqrt(2)*sin(a + pi/4)/2

    # Test the condition 14 from prudnikov.
    # (This is besselj*besselj in disguise, to stop the product from being
    #  recognised in the tables.)
    a, b, s = symbols('a b s')
    from sympy import And, re
    assert meijerint_definite(meijerg([], [], [a/2], [-a/2], x/4)
                  *meijerg([], [], [b/2], [-b/2], x/4)*x**(s - 1), x, 0, oo) == \
        (4*2**(2*s - 2)*gamma(-2*s + 1)*gamma(a/2 + b/2 + s)
         /(gamma(-a/2 + b/2 - s + 1)*gamma(a/2 - b/2 - s + 1)
           *gamma(a/2 + b/2 - s + 1)),
            And(0 < -2*re(4*s) + 8, 0 < re(a/2 + b/2 + s), re(2*s) < 1))

    # test a bug
    assert integrate(sin(x**a)*sin(x**b), (x, 0, oo), meijerg=True) == \
        Integral(sin(x**a)*sin(x**b), (x, 0, oo))

    # test better hyperexpand
    assert integrate(exp(-x**2)*log(x), (x, 0, oo), meijerg=True) == \
        (sqrt(pi)*polygamma(0, S(1)/2)/4).expand()

    # Test hyperexpand bug.
    from sympy import lowergamma
    n = symbols('n', integer=True)
    assert simplify(integrate(exp(-x)*x**n, x, meijerg=True)) == \
        lowergamma(n + 1, x)

    # Test a bug with argument 1/x
    alpha = symbols('alpha', positive=True)
    assert meijerint_definite((2 - x)**alpha*sin(alpha/x), x, 0, 2) == \
        (sqrt(pi)*alpha*gamma(alpha + 1)*meijerg(((), (alpha/2 + S(1)/2,
        alpha/2 + 1)), ((0, 0, S(1)/2), (-S(1)/2,)), alpha**S(2)/16)/4, True)

    # test a bug related to 3016
    a, s = symbols('a s', positive=True)
    assert simplify(integrate(x**s*exp(-a*x**2), (x, -oo, oo))) == \
        a**(-s/2 - S(1)/2)*((-1)**s + 1)*gamma(s/2 + S(1)/2)/2


def test_bessel():
    from sympy import besselj, besseli
    assert simplify(integrate(besselj(a, z)*besselj(b, z)/z, (z, 0, oo),
                     meijerg=True, conds='none')) == \
        2*sin(pi*(a/2 - b/2))/(pi*(a - b)*(a + b))
    assert simplify(integrate(besselj(a, z)*besselj(a, z)/z, (z, 0, oo),
                     meijerg=True, conds='none')) == 1/(2*a)

    # TODO more orthogonality integrals

    assert simplify(integrate(sin(z*x)*(x**2 - 1)**(-(y + S(1)/2)),
                              (x, 1, oo), meijerg=True, conds='none')
                    *2/((z/2)**y*sqrt(pi)*gamma(S(1)/2 - y))) == \
        besselj(y, z)

    # Werner Rosenheinrich
    # SOME INDEFINITE INTEGRALS OF BESSEL FUNCTIONS

    assert integrate(x*besselj(0, x), x, meijerg=True) == x*besselj(1, x)
    assert integrate(x*besseli(0, x), x, meijerg=True) == x*besseli(1, x)
    # TODO can do higher powers, but come out as high order ... should they be
    #      reduced to order 0, 1?
    assert integrate(besselj(1, x), x, meijerg=True) == -besselj(0, x)
    assert integrate(besselj(1, x)**2/x, x, meijerg=True) == \
        -(besselj(0, x)**2 + besselj(1, x)**2)/2
    # TODO more besseli when tables are extended or recursive mellin works
    assert integrate(besselj(0, x)**2/x**2, x, meijerg=True) == \
        -2*x*besselj(0, x)**2 - 2*x*besselj(1, x)**2 \
        + 2*besselj(0, x)*besselj(1, x) - besselj(0, x)**2/x
    assert integrate(besselj(0, x)*besselj(1, x), x, meijerg=True) == \
        -besselj(0, x)**2/2
    assert integrate(x**2*besselj(0, x)*besselj(1, x), x, meijerg=True) == \
        x**2*besselj(1, x)**2/2
    assert integrate(besselj(0, x)*besselj(1, x)/x, x, meijerg=True) == \
        (x*besselj(0, x)**2 + x*besselj(1, x)**2 -
            besselj(0, x)*besselj(1, x))
    # TODO how does besselj(0, a*x)*besselj(0, b*x) work?
    # TODO how does besselj(0, x)**2*besselj(1, x)**2 work?
    # TODO sin(x)*besselj(0, x) etc come out a mess
    # TODO can x*log(x)*besselj(0, x) be done?
    # TODO how does besselj(1, x)*besselj(0, x+a) work?
    # TODO more indefinite integrals when struve functions etc are implemented

    # test a substitution
    assert integrate(besselj(1, x**2)*x, x, meijerg=True) == \
        -besselj(0, x**2)/2


def test_inversion():
    from sympy import piecewise_fold, besselj, sqrt, sin, cos, Heaviside

    def inv(f):
        return piecewise_fold(meijerint_inversion(f, s, t))
    assert inv(1/(s**2 + 1)) == sin(t)*Heaviside(t)
    assert inv(s/(s**2 + 1)) == cos(t)*Heaviside(t)
    assert inv(exp(-s)/s) == Heaviside(t - 1)
    assert inv(1/sqrt(1 + s**2)) == besselj(0, t)*Heaviside(t)

    # Test some antcedents checking.
    assert meijerint_inversion(sqrt(s)/sqrt(1 + s**2), s, t) is None
    assert inv(exp(s**2)) is None
    assert meijerint_inversion(exp(-s**2), s, t) is None


def test_lookup_table():
    from random import uniform, randrange
    from sympy import Add
    from sympy.integrals.meijerint import z as z_dummy
    table = {}
    _create_lookup_table(table)
    for _, l in sorted(table.items()):
        for formula, terms, cond, hint in sorted(l, key=default_sort_key):
            subs = {}
            for a in list(formula.free_symbols) + [z_dummy]:
                if hasattr(a, 'properties') and a.properties:
                    # these Wilds match positive integers
                    subs[a] = randrange(1, 10)
                else:
                    subs[a] = uniform(1.5, 2.0)
            if not isinstance(terms, list):
                terms = terms(subs)

            # First test that hyperexpand can do this.
            expanded = [hyperexpand(g) for (_, g) in terms]
            assert all(x.is_Piecewise or not x.has(meijerg) for x in expanded)

            # Now test that the meijer g-function is indeed as advertised.
            expanded = Add(*[f*x for (f, x) in terms])
            a, b = formula.n(subs=subs), expanded.n(subs=subs)
            r = min(abs(a), abs(b))
            if r < 1:
                assert abs(a - b).n() <= 1e-10
            else:
                assert (abs(a - b)/r).n() <= 1e-10


def test_branch_bug():
    from sympy import powdenest, lowergamma
    # TODO combsimp cannot prove that the factor is unity
    assert powdenest(integrate(erf(x**3), x, meijerg=True).diff(x),
           polar=True) == 2*erf(x**3)*gamma(S(2)/3)/3/gamma(S(5)/3)
    assert integrate(erf(x**3), x, meijerg=True) == \
        2*x*erf(x**3)*gamma(S(2)/3)/(3*gamma(S(5)/3)) \
        - 2*gamma(S(2)/3)*lowergamma(S(2)/3, x**6)/(3*sqrt(pi)*gamma(S(5)/3))


def test_linear_subs():
    from sympy import besselj
    assert integrate(sin(x - 1), x, meijerg=True) == -cos(1 - x)
    assert integrate(besselj(1, x - 1), x, meijerg=True) == -besselj(0, 1 - x)


def test_probability():
    # various integrals from probability theory
    from sympy.abc import x, y
    from sympy import symbols, Symbol, Abs, expand_mul, combsimp, powsimp, sin
    mu1, mu2 = symbols('mu1 mu2', real=True, nonzero=True, finite=True)
    sigma1, sigma2 = symbols('sigma1 sigma2', real=True, nonzero=True,
                             finite=True, positive=True)
    rate = Symbol('lambda', real=True, positive=True, finite=True)

    def normal(x, mu, sigma):
        return 1/sqrt(2*pi*sigma**2)*exp(-(x - mu)**2/2/sigma**2)

    def exponential(x, rate):
        return rate*exp(-rate*x)

    assert integrate(normal(x, mu1, sigma1), (x, -oo, oo), meijerg=True) == 1
    assert integrate(x*normal(x, mu1, sigma1), (x, -oo, oo), meijerg=True) == \
        mu1
    assert integrate(x**2*normal(x, mu1, sigma1), (x, -oo, oo), meijerg=True) \
        == mu1**2 + sigma1**2
    assert integrate(x**3*normal(x, mu1, sigma1), (x, -oo, oo), meijerg=True) \
        == mu1**3 + 3*mu1*sigma1**2
    assert integrate(normal(x, mu1, sigma1)*normal(y, mu2, sigma2),
                     (x, -oo, oo), (y, -oo, oo), meijerg=True) == 1
    assert integrate(x*normal(x, mu1, sigma1)*normal(y, mu2, sigma2),
                     (x, -oo, oo), (y, -oo, oo), meijerg=True) == mu1
    assert integrate(y*normal(x, mu1, sigma1)*normal(y, mu2, sigma2),
                     (x, -oo, oo), (y, -oo, oo), meijerg=True) == mu2
    assert integrate(x*y*normal(x, mu1, sigma1)*normal(y, mu2, sigma2),
                     (x, -oo, oo), (y, -oo, oo), meijerg=True) == mu1*mu2
    assert integrate((x + y + 1)*normal(x, mu1, sigma1)*normal(y, mu2, sigma2),
                     (x, -oo, oo), (y, -oo, oo), meijerg=True) == 1 + mu1 + mu2
    assert integrate((x + y - 1)*normal(x, mu1, sigma1)*normal(y, mu2, sigma2),
                     (x, -oo, oo), (y, -oo, oo), meijerg=True) == \
        -1 + mu1 + mu2

    i = integrate(x**2*normal(x, mu1, sigma1)*normal(y, mu2, sigma2),
                  (x, -oo, oo), (y, -oo, oo), meijerg=True)
    assert not i.has(Abs)
    assert simplify(i) == mu1**2 + sigma1**2
    assert integrate(y**2*normal(x, mu1, sigma1)*normal(y, mu2, sigma2),
                     (x, -oo, oo), (y, -oo, oo), meijerg=True) == \
        sigma2**2 + mu2**2

    assert integrate(exponential(x, rate), (x, 0, oo), meijerg=True) == 1
    assert integrate(x*exponential(x, rate), (x, 0, oo), meijerg=True) == \
        1/rate
    assert integrate(x**2*exponential(x, rate), (x, 0, oo), meijerg=True) == \
        2/rate**2

    def E(expr):
        res1 = integrate(expr*exponential(x, rate)*normal(y, mu1, sigma1),
                         (x, 0, oo), (y, -oo, oo), meijerg=True)
        res2 = integrate(expr*exponential(x, rate)*normal(y, mu1, sigma1),
                        (y, -oo, oo), (x, 0, oo), meijerg=True)
        assert expand_mul(res1) == expand_mul(res2)
        return res1

    assert E(1) == 1
    assert E(x*y) == mu1/rate
    assert E(x*y**2) == mu1**2/rate + sigma1**2/rate
    ans = sigma1**2 + 1/rate**2
    assert simplify(E((x + y + 1)**2) - E(x + y + 1)**2) == ans
    assert simplify(E((x + y - 1)**2) - E(x + y - 1)**2) == ans
    assert simplify(E((x + y)**2) - E(x + y)**2) == ans

    # Beta' distribution
    alpha, beta = symbols('alpha beta', positive=True)
    betadist = x**(alpha - 1)*(1 + x)**(-alpha - beta)*gamma(alpha + beta) \
        /gamma(alpha)/gamma(beta)
    assert integrate(betadist, (x, 0, oo), meijerg=True) == 1
    i = integrate(x*betadist, (x, 0, oo), meijerg=True, conds='separate')
    assert (combsimp(i[0]), i[1]) == (alpha/(beta - 1), 1 < beta)
    j = integrate(x**2*betadist, (x, 0, oo), meijerg=True, conds='separate')
    assert j[1] == (1 < beta - 1)
    assert combsimp(j[0] - i[0]**2) == (alpha + beta - 1)*alpha \
        /(beta - 2)/(beta - 1)**2

    # Beta distribution
    # NOTE: this is evaluated using antiderivatives. It also tests that
    #       meijerint_indefinite returns the simplest possible answer.
    a, b = symbols('a b', positive=True)
    betadist = x**(a - 1)*(-x + 1)**(b - 1)*gamma(a + b)/(gamma(a)*gamma(b))
    assert simplify(integrate(betadist, (x, 0, 1), meijerg=True)) == 1
    assert simplify(integrate(x*betadist, (x, 0, 1), meijerg=True)) == \
        a/(a + b)
    assert simplify(integrate(x**2*betadist, (x, 0, 1), meijerg=True)) == \
        a*(a + 1)/(a + b)/(a + b + 1)
    assert simplify(integrate(x**y*betadist, (x, 0, 1), meijerg=True)) == \
        gamma(a + b)*gamma(a + y)/gamma(a)/gamma(a + b + y)

    # Chi distribution
    k = Symbol('k', integer=True, positive=True)
    chi = 2**(1 - k/2)*x**(k - 1)*exp(-x**2/2)/gamma(k/2)
    assert powsimp(integrate(chi, (x, 0, oo), meijerg=True)) == 1
    assert simplify(integrate(x*chi, (x, 0, oo), meijerg=True)) == \
        sqrt(2)*gamma((k + 1)/2)/gamma(k/2)
    assert simplify(integrate(x**2*chi, (x, 0, oo), meijerg=True)) == k

    # Chi^2 distribution
    chisquared = 2**(-k/2)/gamma(k/2)*x**(k/2 - 1)*exp(-x/2)
    assert powsimp(integrate(chisquared, (x, 0, oo), meijerg=True)) == 1
    assert simplify(integrate(x*chisquared, (x, 0, oo), meijerg=True)) == k
    assert simplify(integrate(x**2*chisquared, (x, 0, oo), meijerg=True)) == \
        k*(k + 2)
    assert combsimp(integrate(((x - k)/sqrt(2*k))**3*chisquared, (x, 0, oo),
                    meijerg=True)) == 2*sqrt(2)/sqrt(k)

    # Dagum distribution
    a, b, p = symbols('a b p', positive=True)
    # XXX (x/b)**a does not work
    dagum = a*p/x*(x/b)**(a*p)/(1 + x**a/b**a)**(p + 1)
    assert simplify(integrate(dagum, (x, 0, oo), meijerg=True)) == 1
    # XXX conditions are a mess
    arg = x*dagum
    assert simplify(integrate(arg, (x, 0, oo), meijerg=True, conds='none')
                    ) == a*b*gamma(1 - 1/a)*gamma(p + 1 + 1/a)/(
                    (a*p + 1)*gamma(p))
    assert simplify(integrate(x*arg, (x, 0, oo), meijerg=True, conds='none')
                    ) == a*b**2*gamma(1 - 2/a)*gamma(p + 1 + 2/a)/(
                    (a*p + 2)*gamma(p))

    # F-distribution
    d1, d2 = symbols('d1 d2', positive=True)
    f = sqrt(((d1*x)**d1 * d2**d2)/(d1*x + d2)**(d1 + d2))/x \
        /gamma(d1/2)/gamma(d2/2)*gamma((d1 + d2)/2)
    assert simplify(integrate(f, (x, 0, oo), meijerg=True)) == 1
    # TODO conditions are a mess
    assert simplify(integrate(x*f, (x, 0, oo), meijerg=True, conds='none')
                    ) == d2/(d2 - 2)
    assert simplify(integrate(x**2*f, (x, 0, oo), meijerg=True, conds='none')
                    ) == d2**2*(d1 + 2)/d1/(d2 - 4)/(d2 - 2)

    # TODO gamma, rayleigh

    # inverse gaussian
    lamda, mu = symbols('lamda mu', positive=True)
    dist = sqrt(lamda/2/pi)*x**(-S(3)/2)*exp(-lamda*(x - mu)**2/x/2/mu**2)
    mysimp = lambda expr: simplify(expr.rewrite(exp))
    assert mysimp(integrate(dist, (x, 0, oo))) == 1
    assert mysimp(integrate(x*dist, (x, 0, oo))) == mu
    assert mysimp(integrate((x - mu)**2*dist, (x, 0, oo))) == mu**3/lamda
    assert mysimp(integrate((x - mu)**3*dist, (x, 0, oo))) == 3*mu**5/lamda**2

    # Levi
    c = Symbol('c', positive=True)
    assert integrate(sqrt(c/2/pi)*exp(-c/2/(x - mu))/(x - mu)**S('3/2'),
                    (x, mu, oo)) == 1
    # higher moments oo

    # log-logistic
    distn = (beta/alpha)*x**(beta - 1)/alpha**(beta - 1)/ \
        (1 + x**beta/alpha**beta)**2
    assert simplify(integrate(distn, (x, 0, oo))) == 1
    # NOTE the conditions are a mess, but correctly state beta > 1
    assert simplify(integrate(x*distn, (x, 0, oo), conds='none')) == \
        pi*alpha/beta/sin(pi/beta)
    # (similar comment for conditions applies)
    assert simplify(integrate(x**y*distn, (x, 0, oo), conds='none')) == \
        pi*alpha**y*y/beta/sin(pi*y/beta)

    # weibull
    k = Symbol('k', positive=True)
    n = Symbol('n', positive=True)
    distn = k/lamda*(x/lamda)**(k - 1)*exp(-(x/lamda)**k)
    assert simplify(integrate(distn, (x, 0, oo))) == 1
    assert simplify(integrate(x**n*distn, (x, 0, oo))) == \
        lamda**n*gamma(1 + n/k)

    # rice distribution
    from sympy import besseli
    nu, sigma = symbols('nu sigma', positive=True)
    rice = x/sigma**2*exp(-(x**2 + nu**2)/2/sigma**2)*besseli(0, x*nu/sigma**2)
    assert integrate(rice, (x, 0, oo), meijerg=True) == 1
    # can someone verify higher moments?

    # Laplace distribution
    mu = Symbol('mu', real=True)
    b = Symbol('b', positive=True)
    laplace = exp(-abs(x - mu)/b)/2/b
    assert integrate(laplace, (x, -oo, oo), meijerg=True) == 1
    assert integrate(x*laplace, (x, -oo, oo), meijerg=True) == mu
    assert integrate(x**2*laplace, (x, -oo, oo), meijerg=True) == \
        2*b**2 + mu**2

    # TODO are there other distributions supported on (-oo, oo) that we can do?

    # misc tests
    k = Symbol('k', positive=True)
    assert combsimp(expand_mul(integrate(log(x)*x**(k - 1)*exp(-x)/gamma(k),
                              (x, 0, oo)))) == polygamma(0, k)


def test_expint():
    """ Test various exponential integrals. """
    from sympy import (expint, unpolarify, Symbol, Ci, Si, Shi, Chi,
                       sin, cos, sinh, cosh, Ei)
    assert simplify(unpolarify(integrate(exp(-z*x)/x**y, (x, 1, oo),
                meijerg=True, conds='none'
                ).rewrite(expint).expand(func=True))) == expint(y, z)

    assert integrate(exp(-z*x)/x, (x, 1, oo), meijerg=True,
                     conds='none').rewrite(expint).expand() == \
        expint(1, z)
    assert integrate(exp(-z*x)/x**2, (x, 1, oo), meijerg=True,
                     conds='none').rewrite(expint).expand() == \
        expint(2, z).rewrite(Ei).rewrite(expint)
    assert integrate(exp(-z*x)/x**3, (x, 1, oo), meijerg=True,
                     conds='none').rewrite(expint).expand() == \
        expint(3, z).rewrite(Ei).rewrite(expint).expand()

    t = Symbol('t', positive=True)
    assert integrate(-cos(x)/x, (x, t, oo), meijerg=True).expand() == Ci(t)
    assert integrate(-sin(x)/x, (x, t, oo), meijerg=True).expand() == \
        Si(t) - pi/2
    assert integrate(sin(x)/x, (x, 0, z), meijerg=True) == Si(z)
    assert integrate(sinh(x)/x, (x, 0, z), meijerg=True) == Shi(z)
    assert integrate(exp(-x)/x, x, meijerg=True).expand().rewrite(expint) == \
        I*pi - expint(1, x)
    assert integrate(exp(-x)/x**2, x, meijerg=True).rewrite(expint).expand() \
        == expint(1, x) - exp(-x)/x - I*pi

    u = Symbol('u', polar=True)
    assert integrate(cos(u)/u, u, meijerg=True).expand().as_independent(u)[1] \
        == Ci(u)
    assert integrate(cosh(u)/u, u, meijerg=True).expand().as_independent(u)[1] \
        == Chi(u)

    assert integrate(expint(1, x), x, meijerg=True
            ).rewrite(expint).expand() == x*expint(1, x) - exp(-x)
    assert integrate(expint(2, x), x, meijerg=True
            ).rewrite(expint).expand() == \
        -x**2*expint(1, x)/2 + x*exp(-x)/2 - exp(-x)/2
    assert simplify(unpolarify(integrate(expint(y, x), x,
                 meijerg=True).rewrite(expint).expand(func=True))) == \
        -expint(y + 1, x)

    assert integrate(Si(x), x, meijerg=True) == x*Si(x) + cos(x)
    assert integrate(Ci(u), u, meijerg=True).expand() == u*Ci(u) - sin(u)
    assert integrate(Shi(x), x, meijerg=True) == x*Shi(x) - cosh(x)
    assert integrate(Chi(u), u, meijerg=True).expand() == u*Chi(u) - sinh(u)

    assert integrate(Si(x)*exp(-x), (x, 0, oo), meijerg=True) == pi/4
    assert integrate(expint(1, x)*sin(x), (x, 0, oo), meijerg=True) == log(2)/2


def test_messy():
    from sympy import (laplace_transform, Si, Shi, Chi, atan, Piecewise,
                       acoth, E1, besselj, acosh, asin, And, re,
                       fourier_transform, sqrt)
    assert laplace_transform(Si(x), x, s) == ((-atan(s) + pi/2)/s, 0, True)

    assert laplace_transform(Shi(x), x, s) == (acoth(s)/s, 1, True)

    # where should the logs be simplified?
    assert laplace_transform(Chi(x), x, s) == \
        ((log(s**(-2)) - log((s**2 - 1)/s**2))/(2*s), 1, True)

    # TODO maybe simplify the inequalities?
    assert laplace_transform(besselj(a, x), x, s)[1:] == \
        (0, And(S(0) < re(a/2) + S(1)/2, S(0) < re(a/2) + 1))

    # NOTE s < 0 can be done, but argument reduction is not good enough yet
    assert fourier_transform(besselj(1, x)/x, x, s, noconds=False) == \
        (Piecewise((0, 4*abs(pi**2*s**2) > 1),
                   (2*sqrt(-4*pi**2*s**2 + 1), True)), s > 0)
    # TODO FT(besselj(0,x)) - conditions are messy (but for acceptable reasons)
    #                       - folding could be better

    assert integrate(E1(x)*besselj(0, x), (x, 0, oo), meijerg=True) == \
        log(1 + sqrt(2))
    assert integrate(E1(x)*besselj(1, x), (x, 0, oo), meijerg=True) == \
        log(S(1)/2 + sqrt(2)/2)

    assert integrate(1/x/sqrt(1 - x**2), x, meijerg=True) == \
        Piecewise((-acosh(1/x), 1 < abs(x**(-2))), (I*asin(1/x), True))


def test_issue_6122():
    assert integrate(exp(-I*x**2), (x, -oo, oo), meijerg=True) == \
        -I*sqrt(pi)*exp(I*pi/4)


def test_issue_6252():
    expr = 1/x/(a + b*x)**(S(1)/3)
    anti = integrate(expr, x, meijerg=True)
    assert not expr.has(hyper)
    # XXX the expression is a mess, but actually upon differentiation and
    # putting in numerical values seems to work...


def test_issue_6348():
    assert integrate(exp(I*x)/(1 + x**2), (x, -oo, oo)).simplify().rewrite(exp) \
        == pi*exp(-1)


def test_fresnel():
    from sympy import fresnels, fresnelc

    assert expand_func(integrate(sin(pi*x**2/2), x)) == fresnels(x)
    assert expand_func(integrate(cos(pi*x**2/2), x)) == fresnelc(x)


def test_issue_6860():
    assert meijerint_indefinite(x**x**x, x) is None


def test_issue_8368():
    assert meijerint_indefinite(cosh(x)*exp(-x*t), x) == (
        (-t - 1)*exp(x) + (-t + 1)*exp(-x))*exp(-t*x)/2/(t**2 - 1)<|MERGE_RESOLUTION|>--- conflicted
+++ resolved
@@ -1,18 +1,15 @@
-<<<<<<< HEAD
-from sympy.core.compatibility import range
-from sympy import (meijerg, I, S, integrate, Integral, oo, gamma,
-=======
 from sympy import (meijerg, I, S, integrate, Integral, oo, gamma, cosh,
->>>>>>> c179b517
                    hyperexpand, exp, simplify, sqrt, pi, erf, sin, cos,
                    exp_polar, polygamma, hyper, log, expand_func)
 from sympy.integrals.meijerint import (_rewrite_single, _rewrite1,
-         meijerint_indefinite, _inflate_g, _create_lookup_table,
-         meijerint_definite, meijerint_inversion)
+        meijerint_indefinite, _inflate_g, _create_lookup_table,
+        meijerint_definite, meijerint_inversion)
 from sympy.utilities import default_sort_key
 from sympy.utilities.randtest import (verify_numerically,
-         random_complex_number as randcplx)
+        random_complex_number as randcplx)
+from sympy.core.compatibility import range
 from sympy.abc import x, y, a, b, c, d, s, t, z
+
 
 
 def test_rewrite_single():
