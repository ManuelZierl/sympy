"""
Boolean algebra module for SymPy
"""
from __future__ import print_function, division

from collections import defaultdict
from itertools import product, islice

from sympy.core.basic import Basic
from sympy.core.cache import cacheit
from sympy.core.numbers import Number
from sympy.core.decorators import deprecated
from sympy.core.operations import LatticeOp, AssocOp
from sympy.core.function import Application
from sympy.core.compatibility import ordered, xrange, with_metaclass
from sympy.core.sympify import converter, _sympify, sympify
from sympy.core.singleton import Singleton, S
from sympy.utilities.iterables import multiset
class Boolean(Basic):
    """A boolean object is an object for which logic operations make sense."""

    __slots__ = []

    def __and__(self, other):
        """Overloading for & operator"""
        return And(self, other)

    __rand__ = __and__

    def __or__(self, other):
        """Overloading for |"""
        return Or(self, other)

    __ror__ = __or__

    def __invert__(self):
        """Overloading for ~"""
        return Not(self)

    def __rshift__(self, other):
        """Overloading for >>"""
        return Implies(self, other)

    def __lshift__(self, other):
        """Overloading for <<"""
        return Implies(other, self)

    __rrshift__ = __lshift__
    __rlshift__ = __rshift__

    def __xor__(self, other):
        return Xor(self, other)

    __rxor__ = __xor__
<<<<<<< HEAD
=======

# Developer note: There is liable to be some confusion as to when True should
# be used and when S.true should be used in various contexts throughout SymPy.
# An important thing to remember is that sympify(True) returns S.true.  This
# means that for the most part, you can just use True and it will
# automatically be converted to S.true when necessary, similar to how you can
# generally use 1 instead of S.One.

# The rule of thumb is:

#   "If the boolean in question can be replaced by an arbitrary symbolic
#   Boolean, like Or(x, y) or x > 1, use S.true. Otherwise, use True"

# In other words, use S.true only on those contexts where the boolean is being
# used as a symbolic representation of truth.  For example, if the object ends
# up in the .args of any expression, then it must necessarily be S.true
# instead of True, as elements of .args must be Basic.  On the other hand, ==
# is not a symbolic operation in SymPy, since it always returns True or False,
# and does so in terms of structural equality rather than mathematical, so it
# should return True. The assumptions system should use True and False. Aside
# from not satisfying the above rule of thumb, the assumptions system uses a
# three-valued logic (True, False, None), whereas S.true and S.false represent
# a two-valued logic.  When it doubt, use True.

# 2. "S.true == True" is True.

# While "S.true is True" is False, "S.true == True" is True, so if there is
# any doubt over whether a function or expression will return S.true or True,
# just use "==" instead of "is" to do the comparison, and it will work in
# either case.  Finally, for boolean flags, it's better to just use "if x"
# instead of "if x is True". To quote PEP 8:

#     Don't compare boolean values to True or False using ==.

#       Yes:   if greeting:
#       No:    if greeting == True:
#       Worse: if greeting is True:

class BooleanAtom(Boolean):
    """
    Base class of BooleanTrue and BooleanFalse.
    """

class BooleanTrue(with_metaclass(Singleton, BooleanAtom)):
    """
    SymPy version of True.

    The instances of this class are singletonized and can be accessed via
    S.true.

    This is the SymPy version of True, for use in the logic module. The
    primary advantage of using true instead of True is that shorthand boolean
    operations like ~ and >> will work as expected on this class, whereas with
    True they act bitwise on 1. Functions in the logic module will return this
    class when they evaluate to true.

    Examples
    ========

    >>> from sympy import sympify, true, Or
    >>> sympify(True)
    True
    >>> ~true
    False
    >>> ~True
    -2
    >>> Or(True, False)
    True

    See Also
    ========
    sympy.logic.boolalg.BooleanFalse

    """
    def __nonzero__(self):
        return True

    __bool__ = __nonzero__

    def __hash__(self):
        return hash(True)

    def as_set(self):
        """
        Rewrite logic operators and relationals in terms of real sets.

        Examples
        ========

        >>> from sympy import true
        >>> true.as_set()
        UniversalSet()
        """
        return S.UniversalSet


class BooleanFalse(with_metaclass(Singleton, BooleanAtom)):
    """
    SymPy version of False.

    The instances of this class are singletonized and can be accessed via
    S.false.

    This is the SymPy version of False, for use in the logic module. The
    primary advantage of using false instead of False is that shorthand boolean
    operations like ~ and >> will work as expected on this class, whereas with
    False they act bitwise on 0. Functions in the logic module will return this
    class when they evaluate to false.

    Examples
    ========

    >>> from sympy import sympify, false, Or, true
    >>> sympify(False)
    False
    >>> false >> false
    True
    >>> False >> False
    0
    >>> Or(True, False)
    True

    See Also
    ========
    sympy.logic.boolalg.BooleanTrue

    """
    def __nonzero__(self):
        return False

    __bool__ = __nonzero__

    def __hash__(self):
        return hash(False)

    def as_set(self):
        """
        Rewrite logic operators and relationals in terms of real sets.

        Examples
        ========

        >>> from sympy import false
        >>> false.as_set()
        EmptySet()
        """
        from sympy.core.sets import EmptySet
        return EmptySet()

true = BooleanTrue()
false = BooleanFalse()
# We want S.true and S.false to work, rather than S.BooleanTrue and
# S.BooleanFalse, but making the class and instance names the same causes some
# major issues (like the inability to import the class directly from this
# file).
S.true = true
S.false = false

converter[bool] = lambda x: S.true if x else S.false
>>>>>>> 4cafd867

class BooleanFunction(Application, Boolean):
    """Boolean function is a function that lives in a boolean space
    It is used as base class for And, Or, Not, etc.
    """
    is_Boolean = True

    def _eval_simplify(self, ratio, measure):
        return simplify_logic(self)


class And(LatticeOp, BooleanFunction):
    """
    Logical AND function.

    It evaluates its arguments in order, giving False immediately
    if any of them are False, and True if they are all True.

    Examples
    ========

    >>> from sympy.core import symbols
    >>> from sympy.abc import x, y
    >>> from sympy.logic.boolalg import And
    >>> x & y
    And(x, y)

    Notes
    =====

    The ``&`` operator is provided as a convenience, but note that its use
    here is different from its normal use in Python, which is bitwise
    and. Hence, ``And(a, b)`` and ``a & b`` will return different things if
    ``a`` and ``b`` are integers.

    >>> And(x, y).subs(x, 1)
    y

    """
    zero = false
    identity = true

    nargs = None

    @classmethod
    def _new_args_filter(cls, args):
        newargs = []
        for x in args:
            if isinstance(x, Number) or x in (0, 1):
                newargs.append(True if x else False)
            else:
                newargs.append(x)
        return LatticeOp._new_args_filter(newargs, And)

    def as_set(self):
        """
        Rewrite logic operators and relationals in terms of real sets.

        Examples
        ========

        >>> from sympy import And, Symbol
        >>> x = Symbol('x', real=True)
        >>> And(x<2, x>-2).as_set()
        (-2, 2)
        """
        from sympy.core.sets import Intersection
        if len(self.free_symbols) == 1:
            return Intersection(*[arg.as_set() for arg in self.args])
        else:
            raise NotImplementedError("Sorry, And.as_set has not yet been"
                                      " implemented for multivariate"
                                      " expressions")


class Or(LatticeOp, BooleanFunction):
    """
    Logical OR function

    It evaluates its arguments in order, giving True immediately
    if any of them are True, and False if they are all False.

    Examples
    ========

    >>> from sympy.core import symbols
    >>> from sympy.abc import x, y
    >>> from sympy.logic.boolalg import Or
    >>> x | y
    Or(x, y)

    Notes
    =====

    The ``|`` operator is provided as a convenience, but note that its use
    here is different from its normal use in Python, which is bitwise
    or. Hence, ``Or(a, b)`` and ``a | b`` will return different things if
    ``a`` and ``b`` are integers.

    >>> Or(x, y).subs(x, 0)
    y

    """
    zero = true
    identity = false

    @classmethod
    def _new_args_filter(cls, args):
        newargs = []
        for x in args:
            if isinstance(x, Number) or x in (0, 1):
                newargs.append(True if x else False)
            else:
                newargs.append(x)
        return LatticeOp._new_args_filter(newargs, Or)

    def as_set(self):
        """
        Rewrite logic operators and relationals in terms of real sets.

        Examples
        ========

        >>> from sympy import Or, Symbol
        >>> x = Symbol('x', real=True)
        >>> Or(x>2, x<-2).as_set()
        (-oo, -2) U (2, oo)
        """
        from sympy.core.sets import Union
        if len(self.free_symbols) == 1:
            return Union(*[arg.as_set() for arg in self.args])
        else:
            raise NotImplementedError("Sorry, Or.as_set has not yet been"
                                      " implemented for multivariate"
                                      " expressions")


class Not(BooleanFunction):
    """
    Logical Not function (negation)


    Returns True if the statement is False
    Returns False if the statement is True

    Examples
    ========

    >>> from sympy.logic.boolalg import Not, And, Or
    >>> from sympy.abc import x
    >>> Not(True)
    False
    >>> Not(False)
    True
    >>> Not(And(True, False))
    True
    >>> Not(Or(True, False))
    False
    >>> Not(And(And(True, x), Or(x, False)))
    Not(x)
    >>> ~x
    Not(x)

    Notes
    =====

    - De Morgan rules are applied automatically.

    - The ``~`` operator is provided as a convenience, but note that its use
      here is different from its normal use in Python, which is bitwise
      not. In particular, ``~a`` and ``Not(a)`` will be different if ``a`` is
      an integer. Furthermore, since bools in Python subclass from ``int``,
      ``~True`` is the same as ``~1`` which is ``-2``, which has a boolean
      value of True.  To avoid this issue, use the SymPy boolean types
      ``true`` and ``false``.

    >>> from sympy import true
    >>> ~True
    -2
    >>> ~true
    False

    """

    is_Not = True

    @classmethod
    def eval(cls, arg):
        if isinstance(arg, Number) or arg in (True, False):
            return false if arg else true
        # apply De Morgan Rules
        if arg.func is And:
            return Or(*[Not(a) for a in arg.args])
        if arg.func is Or:
            return And(*[Not(a) for a in arg.args])
        if arg.func is Not:
            return arg.args[0]

    def as_set(self):
        """
        Rewrite logic operators and relationals in terms of real sets.

        Examples
        ========

        >>> from sympy import Not, Symbol
        >>> x = Symbol('x', real=True)
        >>> Not(x>0).as_set()
        (-oo, 0]
        """
        if len(self.free_symbols) == 1:
            return self.args[0].as_set().complement
        else:
            raise NotImplementedError("Sorry, Not.as_set has not yet been"
                                      " implemented for mutivariate"
                                      " expressions")


class Xor(BooleanFunction):
    """
    Logical XOR (exclusive OR) function.


    Returns True if an odd number of the arguments are True and the rest are
    False.

    Returns False if an even number of the arguments are True and the rest are
    False.

    Examples
    ========

    >>> from sympy.logic.boolalg import Xor
    >>> from sympy import symbols
    >>> x, y = symbols('x y')
    >>> Xor(True, False)
    True
    >>> Xor(True, True)
    False

    >>> Xor(True, False, True, True, False)
    True
    >>> Xor(True, False, True, False)
    False

    >>> x ^ y
    Or(And(Not(x), y), And(Not(y), x))

    Notes
    =====

    The ``^`` operator is provided as a convenience, but note that its use
    here is different from its normal use in Python, which is bitwise xor. In
    particular, ``a ^ b`` and ``Xor(a, b)`` will be different if ``a`` and
    ``b`` are integers.

    >>> Xor(x, y).subs(y, 0)
    x

    """
    def __new__(cls, *args, **options):
        args = [_sympify(arg) for arg in args]
        argset = multiset(args)  # dictionary
        args_final=[]
        # xor is commutative and is false if count of x is even and x
        # if count of x is odd. Here x can be True, False or any Symbols
        for x, freq in argset.items():
            if freq % 2 == 0:
                argset[x] = false
            else:
                argset[x] = x
        for _, z in argset.items():
            args_final.append(z)
        argset = set(args_final)
        truecount = 0
        for x in args:
            if isinstance(x, Number) or x in [True, False]: # Includes 0, 1
                argset.discard(x)
                if x:
                    truecount += 1
        if len(argset) < 1:
            return true if truecount % 2 != 0 else false
        if truecount % 2 != 0:
            return Not(Xor(*argset))
        _args = frozenset(argset)
        obj = super(Xor, cls).__new__(cls, *_args, **options)
        if isinstance(obj, Xor):
            obj._argset = _args
        return obj

    @property
    @cacheit
    def args(self):
        return tuple(ordered(self._argset))

    @classmethod
    def eval(cls, *args):
        if not args:
            return false
        args = list(args)
        A = args.pop()
        while args:
            B = args.pop()
            A = Or(And(A, Not(B)), And(Not(A), B))
        return A


class Nand(BooleanFunction):
    """
    Logical NAND function.

    It evaluates its arguments in order, giving True immediately if any
    of them are False, and False if they are all True.

    Returns True if any of the arguments are False
    Returns False if all arguments are True

    Examples
    ========

    >>> from sympy.logic.boolalg import Nand
    >>> from sympy import symbols
    >>> x, y = symbols('x y')
    >>> Nand(False, True)
    True
    >>> Nand(True, True)
    False
    >>> Nand(x, y)
    Or(Not(x), Not(y))

    """
    @classmethod
    def eval(cls, *args):
        return Not(And(*args))


class Nor(BooleanFunction):
    """
    Logical NOR function.

    It evaluates its arguments in order, giving False immediately if any
    of them are True, and True if they are all False.

    Returns False if any argument is True
    Returns True if all arguments are False

    Examples
    ========

    >>> from sympy.logic.boolalg import Nor
    >>> from sympy import symbols
    >>> x, y = symbols('x y')

    >>> Nor(True, False)
    False
    >>> Nor(True, True)
    False
    >>> Nor(False, True)
    False
    >>> Nor(False, False)
    True
    >>> Nor(x, y)
    And(Not(x), Not(y))

    """
    @classmethod
    def eval(cls, *args):
        return Not(Or(*args))


class Implies(BooleanFunction):
    """
    Logical implication.

    A implies B is equivalent to !A v B

    Accepts two Boolean arguments; A and B.
    Returns False if A is True and B is False
    Returns True otherwise.

    Examples
    ========

    >>> from sympy.logic.boolalg import Implies
    >>> from sympy import symbols
    >>> x, y = symbols('x y')

    >>> Implies(True, False)
    False
    >>> Implies(False, False)
    True
    >>> Implies(True, True)
    True
    >>> Implies(False, True)
    True
    >>> x >> y
    Implies(x, y)
    >>> y << x
    Implies(x, y)

    Notes
    =====

    The ``>>`` and ``<<`` operators are provided as a convenience, but note
    that their use here is different from their normal use in Python, which is
    bit shifts. Hence, ``Implies(a, b)`` and ``a >> b`` will return different
    things if ``a`` and ``b`` are integers.  In particular, since Python
    considers ``True`` and ``False`` to be integers, ``True >> True`` will be
    the same as ``1 >> 1``, i.e., 0, which has a truth value of False.  To
    avoid this issue, use the SymPy objects ``true`` and ``false``.

    >>> from sympy import true, false
    >>> True >> False
    1
    >>> true >> false
    False

    """
    @classmethod
    def eval(cls, *args):
        try:
            newargs = []
            for x in args:
                if isinstance(x, Number) or x in (0, 1):
                    newargs.append(True if x else False)
                else:
                    newargs.append(x)
            A, B = newargs
        except ValueError:
            raise ValueError(
                "%d operand(s) used for an Implies "
                "(pairs are required): %s" % (len(args), str(args)))
        if A == True or A == False or B == True or B == False:
            return Or(Not(A), B)
        else:
            return Basic.__new__(cls, *args)


class Equivalent(BooleanFunction):
    """
    Equivalence relation.

    Equivalent(A, B) is True iff A and B are both True or both False

    Returns True if all of the arguments are logically equivalent.
    Returns False otherwise.

    Examples
    ========

    >>> from sympy.logic.boolalg import Equivalent, And
    >>> from sympy.abc import x, y
    >>> Equivalent(False, False, False)
    True
    >>> Equivalent(True, False, False)
    False
    >>> Equivalent(x, And(x, True))
    True
    """
    def __new__(cls, *args, **options):
        args = [_sympify(arg) for arg in args]

        argset = set(args)
        for x in args:
            if isinstance(x, Number) or x in [True, False]: # Includes 0, 1
                argset.discard(x)
                argset.add(True if x else False)
        if len(argset) <= 1:
            return true
        if True in argset:
            argset.discard(True)
            return And(*argset)
        if False in argset:
            argset.discard(False)
            return Nor(*argset)
        _args = frozenset(argset)
        obj = super(Equivalent, cls).__new__(cls, _args)
        obj._argset = _args
        return obj


    @property
    @cacheit
    def args(self):
        return tuple(ordered(self._argset))

class ITE(BooleanFunction):
    """
    If then else clause.

    ITE(A, B, C) evaluates and returns the result of B if A is true
    else it returns the result of C

    Examples
    ========

    >>> from sympy.logic.boolalg import ITE, And, Xor, Or
    >>> from sympy.abc import x, y, z
    >>> ITE(True, False, True)
    False
    >>> ITE(Or(True, False), And(True, True), Xor(True, True))
    True
    >>> ITE(x, y, z)
    Or(And(Not(x), z), And(x, y))
    """
    @classmethod
    def eval(cls, *args):
        args = list(args)
        if len(args) == 3:
            return Or(And(args[0], args[1]), And(Not(args[0]), args[2]))
        raise ValueError("ITE expects 3 arguments, but got %d: %s" %
                         (len(args), str(args)))

### end class definitions. Some useful methods


def conjuncts(expr):
    """Return a list of the conjuncts in the expr s.

    Examples
    ========

    >>> from sympy.logic.boolalg import conjuncts
    >>> from sympy.abc import A, B
    >>> conjuncts(A & B)
    frozenset([A, B])
    >>> conjuncts(A | B)
    frozenset([Or(A, B)])

    """
    return And.make_args(expr)


def disjuncts(expr):
    """Return a list of the disjuncts in the sentence s.

    Examples
    ========

    >>> from sympy.logic.boolalg import disjuncts
    >>> from sympy.abc import A, B
    >>> disjuncts(A | B)
    frozenset([A, B])
    >>> disjuncts(A & B)
    frozenset([And(A, B)])

    """
    return Or.make_args(expr)


def distribute_and_over_or(expr):
    """
    Given a sentence s consisting of conjunctions and disjunctions
    of literals, return an equivalent sentence in CNF.

    Examples
    ========

    >>> from sympy.logic.boolalg import distribute_and_over_or, And, Or, Not
    >>> from sympy.abc import A, B, C
    >>> distribute_and_over_or(Or(A, And(Not(B), Not(C))))
    And(Or(A, Not(B)), Or(A, Not(C)))
    """
    return _distribute((expr, And, Or))


def distribute_or_over_and(expr):
    """
    Given a sentence s consisting of conjunctions and disjunctions
    of literals, return an equivalent sentence in DNF.

    Note that the output is NOT simplified.

    Examples
    ========

    >>> from sympy.logic.boolalg import distribute_or_over_and, And, Or, Not
    >>> from sympy.abc import A, B, C
    >>> distribute_or_over_and(And(Or(Not(A), B), C))
    Or(And(B, C), And(C, Not(A)))
    """
    return _distribute((expr, Or, And))


def _distribute(info):
    """
    Distributes info[1] over info[2] with respect to info[0].
    """
    if info[0].func is info[2]:
        for arg in info[0].args:
            if arg.func is info[1]:
                conj = arg
                break
        else:
            return info[0]
        rest = info[2](*[a for a in info[0].args if a is not conj])
        return info[1](*list(map(_distribute,
            [(info[2](c, rest), info[1], info[2]) for c in conj.args])))
    elif info[0].func is info[1]:
        return info[1](*list(map(_distribute,
            [(x, info[1], info[2]) for x in info[0].args])))
    else:
        return info[0]


def to_cnf(expr, simplify=False):
    """
    Convert a propositional logical sentence s to conjunctive normal form.
    That is, of the form ((A | ~B | ...) & (B | C | ...) & ...)
    If simplify is True, the expr is evaluated to its simplest CNF form.

    Examples
    ========

    >>> from sympy.logic.boolalg import to_cnf
    >>> from sympy.abc import A, B, D
    >>> to_cnf(~(A | B) | D)
    And(Or(D, Not(A)), Or(D, Not(B)))
    >>> to_cnf((A | B) & (A | ~A), True)
    Or(A, B)

    """
    expr = sympify(expr)
    if not isinstance(expr, BooleanFunction):
        return expr

    if simplify:
        return simplify_logic(expr, 'cnf', True)

    # Don't convert unless we have to
    if is_cnf(expr):
        return expr

    expr = eliminate_implications(expr)
    return distribute_and_over_or(expr)


def to_dnf(expr, simplify=False):
    """
    Convert a propositional logical sentence s to disjunctive normal form.
    That is, of the form ((A & ~B & ...) | (B & C & ...) | ...)
    If simplify is True, the expr is evaluated to its simplest DNF form.

    Examples
    ========

    >>> from sympy.logic.boolalg import to_dnf
    >>> from sympy.abc import A, B, C
    >>> to_dnf(B & (A | C))
    Or(And(A, B), And(B, C))
    >>> to_dnf((A & B) | (A & ~B) | (B & C) | (~B & C), True)
    Or(A, C)

    """
    expr = sympify(expr)
    if not isinstance(expr, BooleanFunction):
        return expr

    if simplify:
        return simplify_logic(expr, 'dnf', True)

    # Don't convert unless we have to
    if is_dnf(expr):
        return expr

    expr = eliminate_implications(expr)
    return distribute_or_over_and(expr)


def is_cnf(expr):
    """
    Test whether or not an expression is in conjunctive normal form.

    Examples
    ========

    >>> from sympy.logic.boolalg import is_cnf
    >>> from sympy.abc import A, B, C
    >>> is_cnf(A | B | C)
    True
    >>> is_cnf(A & B & C)
    True
    >>> is_cnf((A & B) | C)
    False

    """
    return _is_form(expr, And, Or)


def is_dnf(expr):
    """
    Test whether or not an expression is in disjunctive normal form.

    Examples
    ========

    >>> from sympy.logic.boolalg import is_dnf
    >>> from sympy.abc import A, B, C
    >>> is_dnf(A | B | C)
    True
    >>> is_dnf(A & B & C)
    True
    >>> is_dnf((A & B) | C)
    True
    >>> is_dnf(A & (B | C))
    False

    """
    return _is_form(expr, Or, And)


def _is_form(expr, function1, function2):
    """
    Test whether or not an expression is of the required form.

    """
    expr = sympify(expr)

    # Special case of an Atom
    if expr.is_Atom:
        return True

    # Special case of a single expression of function2
    if expr.func is function2:
        for lit in expr.args:
            if lit.func is Not:
                if not lit.args[0].is_Atom:
                    return False
            else:
                if not lit.is_Atom:
                    return False
        return True

    # Special case of a single negation
    if expr.func is Not:
        if not expr.args[0].is_Atom:
            return False

    if expr.func is not function1:
        return False

    for cls in expr.args:
        if cls.is_Atom:
            continue
        if cls.func is Not:
            if not cls.args[0].is_Atom:
                return False
        elif cls.func is not function2:
            return False
        for lit in cls.args:
            if lit.func is Not:
                if not lit.args[0].is_Atom:
                    return False
            else:
                if not lit.is_Atom:
                    return False

    return True


def eliminate_implications(expr):
    """
    Change >>, <<, and Equivalent into &, |, and ~. That is, return an
    expression that is equivalent to s, but has only &, |, and ~ as logical
    operators.

    Examples
    ========

    >>> from sympy.logic.boolalg import Implies, Equivalent, \
         eliminate_implications
    >>> from sympy.abc import A, B, C
    >>> eliminate_implications(Implies(A, B))
    Or(B, Not(A))
    >>> eliminate_implications(Equivalent(A, B))
    And(Or(A, Not(B)), Or(B, Not(A)))
    >>> eliminate_implications(Equivalent(A, B, C))
    And(Or(A, Not(C)), Or(B, Not(A)), Or(C, Not(B)))
    """
    expr = sympify(expr)
    if expr.is_Atom:
        return expr  # (Atoms are unchanged.)
    args = list(map(eliminate_implications, expr.args))

    if expr.func is Implies:
        a, b = args[0], args[-1]
        return (~a) | b

    elif expr.func is Equivalent:
        clauses = []
        for a, b in zip(islice(args, None), islice(args, 1, None)):
            clauses.append(Or(Not(a), b))
        a, b = args[-1], args[0]
        clauses.append(Or(Not(a), b))
        return And(*clauses)

    else:
        return expr.func(*args)


@deprecated(
    useinstead="sympify", issue=6550, deprecated_since_version="0.7.3")
def compile_rule(s):
    """
    Transforms a rule into a SymPy expression
    A rule is a string of the form "symbol1 & symbol2 | ..."

    Note: This function is deprecated.  Use sympify() instead.

    """
    import re
    return sympify(re.sub(r'([a-zA-Z_][a-zA-Z0-9_]*)', r'Symbol("\1")', s))


def to_int_repr(clauses, symbols):
    """
    Takes clauses in CNF format and puts them into an integer representation.

    Examples
    ========

    >>> from sympy.logic.boolalg import to_int_repr
    >>> from sympy.abc import x, y
    >>> to_int_repr([x | y, y], [x, y]) == [set([1, 2]), set([2])]
    True

    """

    # Convert the symbol list into a dict
    symbols = dict(list(zip(symbols, list(xrange(1, len(symbols) + 1)))))

    def append_symbol(arg, symbols):
        if arg.func is Not:
            return -symbols[arg.args[0]]
        else:
            return symbols[arg]

    return [set(append_symbol(arg, symbols) for arg in Or.make_args(c))
            for c in clauses]


def _check_pair(minterm1, minterm2):
    """
    Checks if a pair of minterms differs by only one bit. If yes, returns
    index, else returns -1.
    """
    index = -1
    for x, (i, j) in enumerate(zip(minterm1, minterm2)):
        if i != j:
            if index == -1:
                index = x
            else:
                return -1
    return index


def _convert_to_varsSOP(minterm, variables):
    """
    Converts a term in the expansion of a function from binary to it's
    variable form (for SOP).
    """
    temp = []
    for i, m in enumerate(minterm):
        if m == 0:
            temp.append(Not(variables[i]))
        elif m == 1:
            temp.append(variables[i])
        else:
            pass  # ignore the 3s
    return And(*temp)


def _convert_to_varsPOS(maxterm, variables):
    """
    Converts a term in the expansion of a function from binary to it's
    variable form (for POS).
    """
    temp = []
    for i, m in enumerate(maxterm):
        if m == 1:
            temp.append(Not(variables[i]))
        elif m == 0:
            temp.append(variables[i])
        else:
            pass  # ignore the 3s
    return Or(*temp)


def _simplified_pairs(terms):
    """
    Reduces a set of minterms, if possible, to a simplified set of minterms
    with one less variable in the terms using QM method.
    """
    simplified_terms = []
    todo = list(range(len(terms)))
    for i, ti in enumerate(terms[:-1]):
        for j_i, tj in enumerate(terms[(i + 1):]):
            index = _check_pair(ti, tj)
            if index != -1:
                todo[i] = todo[j_i + i + 1] = None
                newterm = ti[:]
                newterm[index] = 3
                if newterm not in simplified_terms:
                    simplified_terms.append(newterm)
    simplified_terms.extend(
        [terms[i] for i in [_ for _ in todo if _ is not None]])
    return simplified_terms


def _compare_term(minterm, term):
    """
    Return True if a binary term is satisfied by the given term. Used
    for recognizing prime implicants.
    """
    for i, x in enumerate(term):
        if x != 3 and x != minterm[i]:
            return False
    return True


def _rem_redundancy(l1, terms):
    """
    After the truth table has been sufficiently simplified, use the prime
    implicant table method to recognize and eliminate redundant pairs,
    and return the essential arguments.
    """
    essential = []
    for x in terms:
        temporary = []
        for y in l1:
            if _compare_term(x, y):
                temporary.append(y)
        if len(temporary) == 1:
            if temporary[0] not in essential:
                essential.append(temporary[0])
    for x in terms:
        for y in essential:
            if _compare_term(x, y):
                break
        else:
            for z in l1:
                if _compare_term(x, z):
                    if z not in essential:
                        essential.append(z)
                    break

    return essential


def SOPform(variables, minterms, dontcares=None):
    """
    The SOPform function uses simplified_pairs and a redundant group-
    eliminating algorithm to convert the list of all input combos that
    generate '1' (the minterms) into the smallest Sum of Products form.

    The variables must be given as the first argument.

    Return a logical Or function (i.e., the "sum of products" or "SOP"
    form) that gives the desired outcome. If there are inputs that can
    be ignored, pass them as a list, too.

    The result will be one of the (perhaps many) functions that satisfy
    the conditions.

    Examples
    ========

    >>> from sympy.logic import SOPform
    >>> minterms = [[0, 0, 0, 1], [0, 0, 1, 1],
    ...             [0, 1, 1, 1], [1, 0, 1, 1], [1, 1, 1, 1]]
    >>> dontcares = [[0, 0, 0, 0], [0, 0, 1, 0], [0, 1, 0, 1]]
    >>> SOPform(['w','x','y','z'], minterms, dontcares)
    Or(And(Not(w), z), And(y, z))

    References
    ==========

    .. [1] en.wikipedia.org/wiki/Quine-McCluskey_algorithm

    """
    from sympy.core.symbol import Symbol

    variables = [sympify(v) for v in variables]
    if minterms == []:
        return false

    minterms = [list(i) for i in minterms]
    dontcares = [list(i) for i in (dontcares or [])]
    for d in dontcares:
        if d in minterms:
            raise ValueError('%s in minterms is also in dontcares' % d)

    old = None
    new = minterms + dontcares
    while new != old:
        old = new
        new = _simplified_pairs(old)
    essential = _rem_redundancy(new, minterms)
    return Or(*[_convert_to_varsSOP(x, variables) for x in essential])


def POSform(variables, minterms, dontcares=None):
    """
    The POSform function uses simplified_pairs and a redundant-group
    eliminating algorithm to convert the list of all input combinations
    that generate '1' (the minterms) into the smallest Product of Sums form.

    The variables must be given as the first argument.

    Return a logical And function (i.e., the "product of sums" or "POS"
    form) that gives the desired outcome. If there are inputs that can
    be ignored, pass them as a list, too.

    The result will be one of the (perhaps many) functions that satisfy
    the conditions.

    Examples
    ========

    >>> from sympy.logic import POSform
    >>> minterms = [[0, 0, 0, 1], [0, 0, 1, 1], [0, 1, 1, 1],
    ...             [1, 0, 1, 1], [1, 1, 1, 1]]
    >>> dontcares = [[0, 0, 0, 0], [0, 0, 1, 0], [0, 1, 0, 1]]
    >>> POSform(['w','x','y','z'], minterms, dontcares)
    And(Or(Not(w), y), z)

    References
    ==========

    .. [1] en.wikipedia.org/wiki/Quine-McCluskey_algorithm

    """
    from sympy.core.symbol import Symbol

    variables = [sympify(v) for v in variables]
    if minterms == []:
        return false

    minterms = [list(i) for i in minterms]
    dontcares = [list(i) for i in (dontcares or [])]
    for d in dontcares:
        if d in minterms:
            raise ValueError('%s in minterms is also in dontcares' % d)

    maxterms = []
    for t in product([0, 1], repeat=len(variables)):
        t = list(t)
        if (t not in minterms) and (t not in dontcares):
            maxterms.append(t)
    old = None
    new = maxterms + dontcares
    while new != old:
        old = new
        new = _simplified_pairs(old)
    essential = _rem_redundancy(new, maxterms)
    return And(*[_convert_to_varsPOS(x, variables) for x in essential])


def _find_predicates(expr):
    """Helper to find logical predicates in BooleanFunctions.

    A logical predicate is defined here as anything within a BooleanFunction
    that is not a BooleanFunction itself.

    """
    if not isinstance(expr, BooleanFunction):
        return set([expr])
    return set.union(*(_find_predicates(i) for i in expr.args))


def simplify_logic(expr, form=None, deep=True):
    """
    This function simplifies a boolean function to its simplified version
    in SOP or POS form. The return type is an Or or And object in SymPy.

    Parameters
    ==========

    expr : string or boolean expression
    form : string ('cnf' or 'dnf') or None (default).
        If 'cnf' or 'dnf', the simplest expression in the corresponding
        normal form is returned; if None, the answer is returned
        according to the form with fewest args (in CNF by default).
    deep : boolean (default True)
        indicates whether to recursively simplify any
        non-boolean functions contained within the input.

    Examples
    ========

    >>> from sympy.logic import simplify_logic
    >>> from sympy.abc import x, y, z
    >>> from sympy import S
    >>> b = '(~x & ~y & ~z) | ( ~x & ~y & z)'
    >>> simplify_logic(b)
    And(Not(x), Not(y))

    >>> S(b)
    Or(And(Not(x), Not(y), Not(z)), And(Not(x), Not(y), z))
    >>> simplify_logic(_)
    And(Not(x), Not(y))

    """

    if form == 'cnf' or form == 'dnf' or form is None:
        expr = sympify(expr)
        if not isinstance(expr, BooleanFunction):
            return expr
        variables = _find_predicates(expr)
        truthtable = []
        for t in product([0, 1], repeat=len(variables)):
            t = list(t)
            if expr.xreplace(dict(zip(variables, t))) == True:
                truthtable.append(t)
        if deep:
            from sympy.simplify.simplify import simplify
            variables = [simplify(v) for v in variables]
        if form == 'dnf' or \
           (form is None and len(truthtable) >= (2 ** (len(variables) - 1))):
            return SOPform(variables, truthtable)
        elif form == 'cnf' or form is None:
            return POSform(variables, truthtable)
    else:
        raise ValueError("form can be cnf or dnf only")


def _finger(eq):
    """
    Assign a 5-item fingerprint to each symbol in the equation:
    [
    # of times it appeared as a Symbol,
    # of times it appeared as a Not(symbol),
    # of times it appeared as a Symbol in an And or Or,
    # of times it appeared as a Not(Symbol) in an And or Or,
    sum of the number of arguments with which it appeared,
    counting Symbol as 1 and Not(Symbol) as 2
    ]

    >>> from sympy.logic.boolalg import _finger as finger
    >>> from sympy import And, Or, Not
    >>> from sympy.abc import a, b, x, y
    >>> eq = Or(And(Not(y), a), And(Not(y), b), And(x, y))
    >>> dict(finger(eq))
    {(0, 0, 1, 0, 2): [x], (0, 0, 1, 0, 3): [a, b], (0, 0, 1, 2, 8): [y]}

    So y and x have unique fingerprints, but a and b do not.
    """
    f = eq.free_symbols
    d = dict(list(zip(f, [[0] * 5 for fi in f])))
    for a in eq.args:
        if a.is_Symbol:
            d[a][0] += 1
        elif a.is_Not:
            d[a.args[0]][1] += 1
        else:
            o = len(a.args) + sum(ai.func is Not for ai in a.args)
            for ai in a.args:
                if ai.is_Symbol:
                    d[ai][2] += 1
                    d[ai][-1] += o
                else:
                    d[ai.args[0]][3] += 1
                    d[ai.args[0]][-1] += o
    inv = defaultdict(list)
    for k, v in ordered(iter(d.items())):
        inv[tuple(v)].append(k)
    return inv


def bool_map(bool1, bool2):
    """
    Return the simplified version of bool1, and the mapping of variables
    that makes the two expressions bool1 and bool2 represent the same
    logical behaviour for some correspondence between the variables
    of each.
    If more than one mappings of this sort exist, one of them
    is returned.
    For example, And(x, y) is logically equivalent to And(a, b) for
    the mapping {x: a, y:b} or {x: b, y:a}.
    If no such mapping exists, return False.

    Examples
    ========

    >>> from sympy import SOPform, bool_map, Or, And, Not, Xor
    >>> from sympy.abc import w, x, y, z, a, b, c, d
    >>> function1 = SOPform(['x','z','y'],[[1, 0, 1], [0, 0, 1]])
    >>> function2 = SOPform(['a','b','c'],[[1, 0, 1], [1, 0, 0]])
    >>> bool_map(function1, function2)
    (And(Not(z), y), {y: a, z: b})

    The results are not necessarily unique, but they are canonical. Here,
    ``(w, z)`` could be ``(a, d)`` or ``(d, a)``:

    >>> eq =  Or(And(Not(y), w), And(Not(y), z), And(x, y))
    >>> eq2 = Or(And(Not(c), a), And(Not(c), d), And(b, c))
    >>> bool_map(eq, eq2)
    (Or(And(Not(y), w), And(Not(y), z), And(x, y)), {w: a, x: b, y: c, z: d})
    >>> eq = And(Xor(a, b), c, And(c,d))
    >>> bool_map(eq, eq.subs(c, x))
    (And(Or(Not(a), Not(b)), Or(a, b), c, d), {a: a, b: b, c: d, d: x})

    """

    def match(function1, function2):
        """Return the mapping that equates variables between two
        simplified boolean expressions if possible.

        By "simplified" we mean that a function has been denested
        and is either an And (or an Or) whose arguments are either
        symbols (x), negated symbols (Not(x)), or Or (or an And) whose
        arguments are only symbols or negated symbols. For example,
        And(x, Not(y), Or(w, Not(z))).

        Basic.match is not robust enough (see issue 4835) so this is
        a workaround that is valid for simplified boolean expressions
        """

        # do some quick checks
        if function1.__class__ != function2.__class__:
            return None
        if len(function1.args) != len(function2.args):
            return None
        if function1.is_Symbol:
            return {function1: function2}

        # get the fingerprint dictionaries
        f1 = _finger(function1)
        f2 = _finger(function2)

        # more quick checks
        if len(f1) != len(f2):
            return False

        # assemble the match dictionary if possible
        matchdict = {}
        for k in f1.keys():
            if k not in f2:
                return False
            if len(f1[k]) != len(f2[k]):
                return False
            for i, x in enumerate(f1[k]):
                matchdict[x] = f2[k][i]
        return matchdict

    a = simplify_logic(bool1)
    b = simplify_logic(bool2)
    m = match(a, b)
    if m:
        return a, m
    return m is not None


@deprecated(
    useinstead="bool_map", issue=7197, deprecated_since_version="0.7.4")
def bool_equal(bool1, bool2, info=False):
    """Return True if the two expressions represent the same logical
    behaviour for some correspondence between the variables of each
    (which may be different). For example, And(x, y) is logically
    equivalent to And(a, b) for {x: a, y: b} (or vice versa). If the
    mapping is desired, then set ``info`` to True and the simplified
    form of the functions and mapping of variables will be returned.
    """

    mapping = bool_map(bool1, bool2)
    if not mapping:
        return False
    if info:
        return mapping
    return True<|MERGE_RESOLUTION|>--- conflicted
+++ resolved
@@ -52,8 +52,6 @@
         return Xor(self, other)
 
     __rxor__ = __xor__
-<<<<<<< HEAD
-=======
 
 # Developer note: There is liable to be some confusion as to when True should
 # be used and when S.true should be used in various contexts throughout SymPy.
@@ -213,7 +211,6 @@
 S.false = false
 
 converter[bool] = lambda x: S.true if x else S.false
->>>>>>> 4cafd867
 
 class BooleanFunction(Application, Boolean):
     """Boolean function is a function that lives in a boolean space
