"""A module that handles matrices.

Includes functions for fast creating matrices like zero, one/eye, random
matrix, etc.
"""
from .matrices import (DeferredVector, ShapeError, NonSquareMatrixError,
    MatrixBase)

from .dense import (
    GramSchmidt, Matrix, casoratian, diag, eye, hessian, jordan_cell,
    list2numpy, matrix2numpy, matrix_multiply_elementwise, ones,
    randMatrix, rot_axis1, rot_axis2, rot_axis3, symarray, wronskian,
    zeros)

MutableDenseMatrix = MutableMatrix = Matrix

from .sparse import MutableSparseMatrix

SparseMatrix = MutableSparseMatrix

<<<<<<< HEAD
from .immutable import ImmutableDenseMatrix, ImmutableSparseMatrix

MutableSparseMatrix = SparseMatrix
ImmutableMatrix = ImmutableDenseMatrix
=======
from .immutable import ImmutableMatrix, ImmutableDenseMatrix, ImmutableSparseMatrix

MutableSparseMatrix = SparseMatrix
>>>>>>> 69a7b650

from .expressions import (MatrixSlice, BlockDiagMatrix, BlockMatrix,
        FunctionMatrix, Identity, Inverse, MatAdd, MatMul, MatPow, MatrixExpr,
        MatrixSymbol, Trace, Transpose, ZeroMatrix, blockcut, block_collapse,
        matrix_symbols, Adjoint, hadamard_product, HadamardProduct,
        Determinant, det, DiagonalMatrix, DiagonalOf, trace, DotProduct)<|MERGE_RESOLUTION|>--- conflicted
+++ resolved
@@ -18,16 +18,9 @@
 
 SparseMatrix = MutableSparseMatrix
 
-<<<<<<< HEAD
-from .immutable import ImmutableDenseMatrix, ImmutableSparseMatrix
-
-MutableSparseMatrix = SparseMatrix
-ImmutableMatrix = ImmutableDenseMatrix
-=======
 from .immutable import ImmutableMatrix, ImmutableDenseMatrix, ImmutableSparseMatrix
 
 MutableSparseMatrix = SparseMatrix
->>>>>>> 69a7b650
 
 from .expressions import (MatrixSlice, BlockDiagMatrix, BlockMatrix,
         FunctionMatrix, Identity, Inverse, MatAdd, MatMul, MatPow, MatrixExpr,
